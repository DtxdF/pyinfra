--- conflicted
+++ resolved
@@ -288,11 +288,7 @@
     .. code:: python
 
         init.systemd(
-<<<<<<< HEAD
-            {'Restart and enable dnsmasq'},
-=======
             {'Restart and enable the dnsmasq service'},
->>>>>>> 7bf41c13
             'dnsmasq.service',
             running=True,
             restarted=True,
