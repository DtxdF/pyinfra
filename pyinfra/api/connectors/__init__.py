--- conflicted
+++ resolved
@@ -1,10 +1,4 @@
-<<<<<<< HEAD
-import six
-
 from . import ansible, docker, local, mech, ssh, vagrant, winrm
-=======
-from . import ansible, docker, local, mech, ssh, vagrant
->>>>>>> 3d049d7e
 
 
 # Connectors that handle execution of pyinfra operations
@@ -23,15 +17,5 @@
     'mech': mech,
     'ssh': ssh,
     'vagrant': vagrant,
-<<<<<<< HEAD
-    'ansible': ansible,
     'winrm': winrm,
-}
-
-ALL_CONNECTORS = (  # pragma: no cover
-    list(six.iterkeys(EXECUTION_CONNECTORS))
-    + list(six.iterkeys(INVENTORY_CONNECTORS))
-)
-=======
-}
->>>>>>> 3d049d7e
+}